--- conflicted
+++ resolved
@@ -1,95 +1,92 @@
-﻿<?xml version="1.0" encoding="utf-8"?>
-<Project ToolsVersion="3.5" DefaultTargets="Build" xmlns="http://schemas.microsoft.com/developer/msbuild/2003">
-  <PropertyGroup>
-    <Configuration Condition=" '$(Configuration)' == '' ">Debug</Configuration>
-    <Platform Condition=" '$(Platform)' == '' ">AnyCPU</Platform>
-    <ProductVersion>9.0.30729</ProductVersion>
-    <SchemaVersion>2.0</SchemaVersion>
-    <ProjectGuid>{7103300D-B9FA-485A-912D-D9CC9D8B80F7}</ProjectGuid>
-    <OutputType>Library</OutputType>
-    <AppDesignerFolder>Properties</AppDesignerFolder>
-    <RootNamespace>Droog.Beanstalk.Client</RootNamespace>
-    <AssemblyName>Droog.Beanstalk.Client</AssemblyName>
-    <TargetFrameworkVersion>v3.5</TargetFrameworkVersion>
-    <FileAlignment>512</FileAlignment>
-  </PropertyGroup>
-  <PropertyGroup Condition=" '$(Configuration)|$(Platform)' == 'Debug|AnyCPU' ">
-    <DebugSymbols>true</DebugSymbols>
-    <DebugType>full</DebugType>
-    <Optimize>false</Optimize>
-    <OutputPath>bin\Debug\</OutputPath>
-    <DefineConstants>DEBUG;TRACE</DefineConstants>
-    <ErrorReport>prompt</ErrorReport>
-    <WarningLevel>4</WarningLevel>
-  </PropertyGroup>
-  <PropertyGroup Condition=" '$(Configuration)|$(Platform)' == 'Release|AnyCPU' ">
-    <DebugType>pdbonly</DebugType>
-    <Optimize>true</Optimize>
-    <OutputPath>bin\Release\</OutputPath>
-    <DefineConstants>TRACE</DefineConstants>
-    <ErrorReport>prompt</ErrorReport>
-    <WarningLevel>4</WarningLevel>
-  </PropertyGroup>
-  <ItemGroup>
-    <Reference Include="System" />
-    <Reference Include="System.Core">
-      <RequiredTargetFramework>3.5</RequiredTargetFramework>
-    </Reference>
-    <Reference Include="System.Xml.Linq">
-      <RequiredTargetFramework>3.5</RequiredTargetFramework>
-    </Reference>
-    <Reference Include="System.Data.DataSetExtensions">
-      <RequiredTargetFramework>3.5</RequiredTargetFramework>
-    </Reference>
-    <Reference Include="System.Data" />
-    <Reference Include="System.Xml" />
-  </ItemGroup>
-  <ItemGroup>
-    <Compile Include="BeanstalkClient.cs" />
-    <Compile Include="BeanstalkClientExceptions.cs" />
-    <Compile Include="BeanstalkDefaults.cs" />
-    <Compile Include="BeanstalkExtensions.cs" />
-<<<<<<< HEAD
-    <Compile Include="IBeanstalkProducer.cs" />
-=======
->>>>>>> 17a2b5b6
-    <Compile Include="JobState.cs" />
-    <Compile Include="Net\ConnectionPool.cs" />
-    <Compile Include="Net\IConnectionPool.cs" />
-    <Compile Include="Net\ISocket.cs" />
-    <Compile Include="Net\PoolExhaustedException.cs" />
-    <Compile Include="Net\Helper\PoolSocket.cs" />
-    <Compile Include="Protocol\IWatchedTubeClient.cs" />
-    <Compile Include="IWatchedTubeCollection.cs" />
-    <Compile Include="Protocol\MicroYaml.cs" />
-    <Compile Include="Protocol\RequestCommand.cs" />
-    <Compile Include="IBeanstalkClient.cs" />
-    <Compile Include="Job.cs" />
-    <Compile Include="Protocol\Extensions.cs" />
-    <Compile Include="JobStats.cs" />
-    <Compile Include="PeekResponse.cs" />
-    <Compile Include="Properties\AssemblyInfo.cs" />
-    <Compile Include="Net\Helper\SocketAdapter.cs" />
-    <Compile Include="Protocol\TubeCollectionProxy.cs" />
-    <Compile Include="PutResponse.cs" />
-    <Compile Include="ReleaseStatus.cs" />
-    <Compile Include="ReservationStatus.cs" />
-    <Compile Include="ServerStats.cs" />
-    <Compile Include="Protocol\StatsBase.cs" />
-    <Compile Include="TubeStats.cs" />
-    <Compile Include="Protocol\Request.cs" />
-    <Compile Include="Protocol\RequestData.cs" />
-    <Compile Include="Protocol\Response.cs" />
-    <Compile Include="Protocol\ResponseInfo.cs" />
-    <Compile Include="Protocol\ResponseStatus.cs" />
-    <Compile Include="Util\TypeConverter.cs" />
-  </ItemGroup>
-  <Import Project="$(MSBuildToolsPath)\Microsoft.CSharp.targets" />
-  <!-- To modify your build process, add your task inside one of the targets below and uncomment it. 
-       Other similar extension points exist, see Microsoft.Common.targets.
-  <Target Name="BeforeBuild">
-  </Target>
-  <Target Name="AfterBuild">
-  </Target>
-  -->
-</Project>+﻿<?xml version="1.0" encoding="utf-8"?>
+<Project ToolsVersion="3.5" DefaultTargets="Build" xmlns="http://schemas.microsoft.com/developer/msbuild/2003">
+  <PropertyGroup>
+    <Configuration Condition=" '$(Configuration)' == '' ">Debug</Configuration>
+    <Platform Condition=" '$(Platform)' == '' ">AnyCPU</Platform>
+    <ProductVersion>9.0.30729</ProductVersion>
+    <SchemaVersion>2.0</SchemaVersion>
+    <ProjectGuid>{7103300D-B9FA-485A-912D-D9CC9D8B80F7}</ProjectGuid>
+    <OutputType>Library</OutputType>
+    <AppDesignerFolder>Properties</AppDesignerFolder>
+    <RootNamespace>Droog.Beanstalk.Client</RootNamespace>
+    <AssemblyName>Droog.Beanstalk.Client</AssemblyName>
+    <TargetFrameworkVersion>v3.5</TargetFrameworkVersion>
+    <FileAlignment>512</FileAlignment>
+  </PropertyGroup>
+  <PropertyGroup Condition=" '$(Configuration)|$(Platform)' == 'Debug|AnyCPU' ">
+    <DebugSymbols>true</DebugSymbols>
+    <DebugType>full</DebugType>
+    <Optimize>false</Optimize>
+    <OutputPath>bin\Debug\</OutputPath>
+    <DefineConstants>DEBUG;TRACE</DefineConstants>
+    <ErrorReport>prompt</ErrorReport>
+    <WarningLevel>4</WarningLevel>
+  </PropertyGroup>
+  <PropertyGroup Condition=" '$(Configuration)|$(Platform)' == 'Release|AnyCPU' ">
+    <DebugType>pdbonly</DebugType>
+    <Optimize>true</Optimize>
+    <OutputPath>bin\Release\</OutputPath>
+    <DefineConstants>TRACE</DefineConstants>
+    <ErrorReport>prompt</ErrorReport>
+    <WarningLevel>4</WarningLevel>
+  </PropertyGroup>
+  <ItemGroup>
+    <Reference Include="System" />
+    <Reference Include="System.Core">
+      <RequiredTargetFramework>3.5</RequiredTargetFramework>
+    </Reference>
+    <Reference Include="System.Xml.Linq">
+      <RequiredTargetFramework>3.5</RequiredTargetFramework>
+    </Reference>
+    <Reference Include="System.Data.DataSetExtensions">
+      <RequiredTargetFramework>3.5</RequiredTargetFramework>
+    </Reference>
+    <Reference Include="System.Data" />
+    <Reference Include="System.Xml" />
+  </ItemGroup>
+  <ItemGroup>
+    <Compile Include="BeanstalkClient.cs" />
+    <Compile Include="BeanstalkClientExceptions.cs" />
+    <Compile Include="BeanstalkDefaults.cs" />
+    <Compile Include="BeanstalkExtensions.cs" />
+    <Compile Include="IBeanstalkProducer.cs" />
+    <Compile Include="JobState.cs" />
+    <Compile Include="Net\ConnectionPool.cs" />
+    <Compile Include="Net\IConnectionPool.cs" />
+    <Compile Include="Net\ISocket.cs" />
+    <Compile Include="Net\PoolExhaustedException.cs" />
+    <Compile Include="Net\Helper\PoolSocket.cs" />
+    <Compile Include="Protocol\IWatchedTubeClient.cs" />
+    <Compile Include="IWatchedTubeCollection.cs" />
+    <Compile Include="Protocol\MicroYaml.cs" />
+    <Compile Include="Protocol\RequestCommand.cs" />
+    <Compile Include="IBeanstalkClient.cs" />
+    <Compile Include="Job.cs" />
+    <Compile Include="Protocol\Extensions.cs" />
+    <Compile Include="JobStats.cs" />
+    <Compile Include="PeekResponse.cs" />
+    <Compile Include="Properties\AssemblyInfo.cs" />
+    <Compile Include="Net\Helper\SocketAdapter.cs" />
+    <Compile Include="Protocol\TubeCollectionProxy.cs" />
+    <Compile Include="PutResponse.cs" />
+    <Compile Include="ReleaseStatus.cs" />
+    <Compile Include="ReservationStatus.cs" />
+    <Compile Include="ServerStats.cs" />
+    <Compile Include="Protocol\StatsBase.cs" />
+    <Compile Include="TubeStats.cs" />
+    <Compile Include="Protocol\Request.cs" />
+    <Compile Include="Protocol\RequestData.cs" />
+    <Compile Include="Protocol\Response.cs" />
+    <Compile Include="Protocol\ResponseInfo.cs" />
+    <Compile Include="Protocol\ResponseStatus.cs" />
+    <Compile Include="Util\TypeConverter.cs" />
+  </ItemGroup>
+  <Import Project="$(MSBuildToolsPath)\Microsoft.CSharp.targets" />
+  <!-- To modify your build process, add your task inside one of the targets below and uncomment it. 
+       Other similar extension points exist, see Microsoft.Common.targets.
+  <Target Name="BeforeBuild">
+  </Target>
+  <Target Name="AfterBuild">
+  </Target>
+  -->
+</Project>